--- conflicted
+++ resolved
@@ -14,15 +14,10 @@
     es_feed_activities_total,
     es_searchable_total,
     es_nonsearchable_total,
-<<<<<<< HEAD
     es_min_verification_age,
     create_activities_index,
     create_objects_index,
     get_new_index_names,
-=======
-    create_index,
-    get_new_index_name,
->>>>>>> 819f5a16
     get_old_index_names,
     split_index_names,
     indexes_matching_feeds,
@@ -181,37 +176,23 @@
         indexes_to_delete = indexes_matching_feeds(indexes_without_alias, [feed.unique_id])
         await delete_indexes(context, indexes_to_delete)
 
-<<<<<<< HEAD
         activities_index_name, objects_index_name = get_new_index_names(feed.unique_id)
-        await create_activities_index(context, es_uri, activities_index_name)
-        await create_objects_index(context, es_uri, objects_index_name) # UPDATE ME
-=======
-        index_name = get_new_index_name(feed.unique_id)
-        await create_index(context, index_name)
->>>>>>> 819f5a16
+        await create_activities_index(context, activities_index_name)
+        await create_objects_index(context, objects_index_name)
 
         href = feed.seed
         while href:
             updates_href = href
             href = await ingest_feed_page(
-<<<<<<< HEAD
-                context, 'full', feed_lock, feed, es_uri,
+                context, 'full', feed_lock, feed,
                 [activities_index_name], [objects_index_name], href,
             )
             await sleep(context, feed.full_ingest_page_interval)
 
-        await refresh_index(context, es_uri, activities_index_name)
-        await refresh_index(context, es_uri, objects_index_name)
+        await refresh_index(context, activities_index_name)
+        await refresh_index(context, objects_index_name)
         await add_remove_aliases_atomically(
-            context, es_uri, activities_index_name, objects_index_name, feed.unique_id)
-=======
-                context, 'full', feed_lock, feed, [index_name], href,
-            )
-            await sleep(context, feed.full_ingest_page_interval)
-
-        await refresh_index(context, index_name)
-        await add_remove_aliases_atomically(context, index_name, feed.unique_id)
->>>>>>> 819f5a16
+            context, activities_index_name, objects_index_name, feed.unique_id)
         await set_feed_updates_seed_url(context, feed.unique_id, updates_href)
 
 
@@ -232,13 +213,8 @@
 
         while href:
             updates_href = href
-<<<<<<< HEAD
-            href = await ingest_feed_page(context, 'updates', feed_lock, feed, es_uri,
+            href = await ingest_feed_page(context, 'updates', feed_lock, feed,
                                           activities_index_names, objects_index_names, href)
-=======
-            href = await ingest_feed_page(context, 'updates', feed_lock, feed,
-                                          indexes_to_ingest_into, href)
->>>>>>> 819f5a16
 
         for index_name in indexes_matching_feeds(indexes_with_alias, [feed.unique_id]):
             await refresh_index(context, index_name)
@@ -247,12 +223,8 @@
     await sleep(context, feed.updates_page_interval)
 
 
-<<<<<<< HEAD
-async def ingest_feed_page(context, ingest_type, feed_lock, feed, es_uri,
+async def ingest_feed_page(context, ingest_type, feed_lock, feed,
                            activity_index_names, objects_index_names, href):
-=======
-async def ingest_feed_page(context, ingest_type, feed_lock, feed, index_names, href):
->>>>>>> 819f5a16
     with \
             logged(context.logger, 'Polling/pushing page', []), \
             metric_timer(context.metrics['ingest_page_duration_seconds'],
