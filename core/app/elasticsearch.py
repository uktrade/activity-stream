--- conflicted
+++ resolved
@@ -5,383 +5,11 @@
 from .logger import (
     logged,
 )
-<<<<<<< HEAD
-from .redis import (
-    get_private_scroll_id,
-)
-from .utils import (
-    flatten,
-    flatten_generator,
-    random_url_safe,
-)
+
+from . import settings
 
 ALIAS_ACTIVITIES = 'activities'
 ALIAS_OBJECTS = 'objects'
-
-
-def get_new_index_names(feed_unique_id):
-    today = datetime.date.today().isoformat()
-    now = str(datetime.datetime.now().timestamp()).split('.')[0]
-    unique = random_url_safe(8)
-
-    # Storing metadata in index name allows operations to match on
-    # them, both by elasticsearch itself, and by regex in Python
-    return (
-        ''
-        f'{ALIAS_ACTIVITIES}__'
-        f'feed_id_{feed_unique_id}__'
-        f'date_{today}__'
-        f'timestamp_{now}__'
-        f'batch_id_{unique}__',
-        ''
-        f'{ALIAS_OBJECTS}__'
-        f'feed_id_{feed_unique_id}__'
-        f'date_{today}__'
-        f'timestamp_{now}__'
-        f'batch_id_{unique}__'
-    )
-
-
-def indexes_matching_feeds(index_names, feed_unique_ids):
-    return flatten([
-        indexes_matching_feed(index_names, feed_unique_id)
-        for feed_unique_id in feed_unique_ids
-    ])
-
-
-def indexes_matching_feed(index_names, feed_unique_id):
-    return [
-        index_name
-        for index_name in index_names
-        if (
-            f'{ALIAS_ACTIVITIES}__feed_id_{feed_unique_id}__' in index_name or
-            f'{ALIAS_OBJECTS}__feed_id_{feed_unique_id}__' in index_name
-        )
-    ]
-
-
-def indexes_matching_no_feeds(index_names, feed_unique_ids):
-    indexes_matching = indexes_matching_feeds(index_names, feed_unique_ids)
-    return [
-        index_name
-        for index_name in index_names
-        if index_name not in indexes_matching
-    ]
-
-
-def split_index_names(index_names):
-    return [
-        index_name for index_name in index_names if index_name.startswith(f'{ALIAS_ACTIVITIES}_')
-    ], [
-        index_name for index_name in index_names if index_name.startswith(f'{ALIAS_OBJECTS}_')
-    ]
-
-
-
-async def get_old_index_names(context, es_uri):
-    def is_activity_stream_index(index_name):
-        return (
-            index_name.startswith(f'{ALIAS_ACTIVITIES}_') or
-            index_name.startswith(f'{ALIAS_OBJECTS}_')
-        )
-
-    with logged(context.logger, 'Finding existing index names', []):
-        results = await es_request_non_200_exception(
-            context=context,
-            uri=es_uri,
-            method='GET',
-            path=f'/_aliases',
-            query={},
-            headers={'Content-Type': 'application/json'},
-            payload=b'',
-        )
-        indexes = await results.json()
-
-        without_alias = [
-            index_name
-            for index_name, index_details in indexes.items()
-            if is_activity_stream_index(index_name) and not index_details['aliases']
-        ]
-        with_alias = [
-            index_name
-            for index_name, index_details in indexes.items()
-            if is_activity_stream_index(index_name) and index_details['aliases']
-        ]
-        names = without_alias, with_alias
-        context.logger.debug('Finding existing index names... (%s)', names)
-        return names
-
-
-async def add_remove_aliases_atomically(context, es_uri, activity_index_name, object_index_name,
-                                        feed_unique_id):
-    with logged(context.logger, 'Atomically flipping {ALIAS_ACTIVITIES} alias to (%s)',
-                [feed_unique_id]):
-        activities_remove_pattern = f'{ALIAS_ACTIVITIES}__feed_id_{feed_unique_id}__*'
-        objects_remove_pattern = f'{ALIAS_OBJECTS}__feed_id_{feed_unique_id}__*'
-        actions = ujson.dumps({
-            'actions': [
-                {'remove': {'index': activities_remove_pattern, 'alias': ALIAS_ACTIVITIES}},
-                {'remove': {'index': objects_remove_pattern, 'alias': ALIAS_OBJECTS}},
-                {'add': {'index': activity_index_name, 'alias': ALIAS_ACTIVITIES}},
-                {'add': {'index': object_index_name, 'alias': ALIAS_OBJECTS}},
-            ]
-        }).encode('utf-8')
-
-        await es_request_non_200_exception(
-            context=context,
-            uri=es_uri,
-            method='POST',
-            path=f'/_aliases',
-            query={},
-            headers={'Content-Type': 'application/json'},
-            payload=actions,
-        )
-
-
-async def delete_indexes(context, es_uri, index_names):
-    with logged(context.logger, 'Deleting indexes (%s)', [index_names]):
-        for index_name in index_names:
-            await es_request_non_200_exception(
-                context=context,
-                uri=es_uri,
-                method='DELETE',
-                path=f'/{index_name}',
-                query={},
-                headers={'Content-Type': 'application/json'},
-                payload=b'',
-            )
-
-
-async def create_activities_index(context, es_uri, index_name):
-    with logged(context.logger, 'Creating index (%s)', [index_name]):
-        index_definition = ujson.dumps({
-            'settings': {
-                'index': {
-                    'number_of_shards': 4,
-                    'number_of_replicas': 1,
-                    'refresh_interval': '-1',
-                }
-            },
-            'mappings': {
-                '_doc': {
-                    'properties': {
-                        'published_date': {
-                            'type': 'date',
-                        },
-                        'type': {
-                            'type': 'keyword',
-                        },
-                        'object.type': {
-                            'type': 'keyword',
-                        },
-                    },
-                },
-            },
-        }, escape_forward_slashes=False, ensure_ascii=False).encode('utf-8')
-        await es_request_non_200_exception(
-            context=context,
-            uri=es_uri,
-            method='PUT',
-            path=f'/{index_name}',
-            query={},
-            headers={'Content-Type': 'application/json'},
-            payload=index_definition,
-        )
-
-
-async def create_objects_index(context, es_uri, index_name):
-    with logged(context.logger, 'Creating index (%s)', [index_name]):
-        index_definition = ujson.dumps({
-            'settings': {
-                'index': {
-                    'number_of_shards': 4,
-                    'number_of_replicas': 1,
-                    'refresh_interval': '-1',
-                }
-            },
-            'mappings': {
-                '_doc': {
-                    'properties': {
-                        'published_date': {
-                            'type': 'date',
-                        },
-                        'type': {
-                            'type': 'keyword',
-                        },
-                        'object.type': {
-                            'type': 'keyword',
-                        },
-                    },
-                },
-            },
-        }, escape_forward_slashes=False, ensure_ascii=False).encode('utf-8')
-        await es_request_non_200_exception(
-            context=context,
-            uri=es_uri,
-            method='PUT',
-            path=f'/{index_name}',
-            query={},
-            headers={'Content-Type': 'application/json'},
-            payload=index_definition,
-        )
-
-
-async def refresh_index(context, es_uri, index_name):
-    with logged(context.logger, 'Refreshing index (%s)', [index_name]):
-        await es_request_non_200_exception(
-            context=context,
-            uri=es_uri,
-            method='POST',
-            path=f'/{index_name}/_refresh',
-            query={'ignore_unavailable': 'true'},
-            headers={'Content-Type': 'application/json'},
-            payload=b'',
-        )
-
-
-async def es_search_new_scroll(_, __, query):
-    return f'/{ALIAS_ACTIVITIES}/_search', {'scroll': '15s'}, query
-
-
-async def es_search_existing_scroll(context, match_info, _):
-    # This is not wrapped in a try/except. This function should only be
-    # called if public_scroll_id is in match_info, and there is some server
-    # error if this isn't present, and so bubbling up and resulting in a 500
-    # is appropriate if a KeyError is thrown
-    public_scroll_id = match_info['public_scroll_id']
-    private_scroll_id = await get_private_scroll_id(context, public_scroll_id)
-
-    if private_scroll_id is None:
-        # It can be argued that this function shouldn't have knowledge that
-        # it's called from a HTTP request. However, that _is_ its only use,
-        # so KISS, and not introduce more layers unless needed
-        raise HTTPNotFound(text='Scroll ID not found.')
-
-    return '/_search/scroll', {'scroll': '30s'}, ujson.dumps({
-        'scroll_id': private_scroll_id.decode('utf-8'),
-    }, escape_forward_slashes=False, ensure_ascii=False).encode('utf-8')
-
-
-async def es_search(context, es_uri, path, query, body, headers, to_public_scroll_url):
-    results = await es_request(
-        context=context,
-        uri=es_uri,
-        method='GET',
-        path=path,
-        query=query,
-        headers=headers,
-        payload=body,
-    )
-
-    response = await results.json()
-    return \
-        (await activities(response, to_public_scroll_url), 200) if results.status == 200 else \
-        (response, results.status)
-=======
->>>>>>> 819f5a16
-
-from . import settings
-
-<<<<<<< HEAD
-async def activities(elasticsearch_reponse, to_public_scroll_url):
-    elasticsearch_hits = elasticsearch_reponse['hits'].get('hits', [])
-    private_scroll_id = elasticsearch_reponse['_scroll_id']
-    next_dict = {
-        'next': await to_public_scroll_url(private_scroll_id)
-    } if elasticsearch_hits else {}
-
-    return {**{
-        '@context': [
-            'https://www.w3.org/ns/activitystreams',
-            {
-                'dit': 'https://www.trade.gov.uk/ns/activitystreams/v1',
-            }
-        ],
-        'orderedItems': [
-            item['_source']
-            for item in elasticsearch_hits
-        ],
-        'type': 'Collection',
-    }, **next_dict}
-
-
-async def es_bulk(context, es_uri, items):
-    with logged(context.logger, 'Pushing (%s) items into Elasticsearch', [len(items)]):
-        if not items:
-            return
-
-        with logged(context.logger, 'Converting to Elasticsearch bulk ingest commands', []):
-            es_bulk_contents = ''.join(flatten_generator(
-                [ujson.dumps(item['action_and_metadata'], sort_keys=True,
-                             escape_forward_slashes=False, ensure_ascii=False),
-                 '\n',
-                 ujson.dumps(item['source'], sort_keys=True,
-                             escape_forward_slashes=False, ensure_ascii=False),
-                 '\n']
-                for item in items
-            )).encode('utf-8')
-
-        with logged(context.logger, 'POSTing bulk ingest to Elasticsearch', []):
-            await es_request_non_200_exception(
-                context=context, uri=es_uri, method='POST', path='/_bulk', query={},
-                headers={'Content-Type': 'application/x-ndjson'}, payload=es_bulk_contents,
-            )
-
-
-async def es_searchable_total(context, es_uri):
-    # This metric is expected to be available
-    searchable_result = await es_request_non_200_exception(
-        context=context,
-        uri=es_uri,
-        method='GET',
-        path=f'/{ALIAS_ACTIVITIES}/_count',
-        query={'ignore_unavailable': 'true'},
-        headers={'Content-Type': 'application/json'},
-        payload=b'',
-    )
-    return (ujson.loads(await searchable_result.text()))['count']
-
-
-async def es_nonsearchable_total(context, es_uri):
-    nonsearchable_result = await es_maybe_unvailable_metrics(
-        context=context,
-        uri=es_uri,
-        method='GET',
-        path=f'/{ALIAS_ACTIVITIES}_*,-*{ALIAS_ACTIVITIES}/_count',
-        query={'ignore_unavailable': 'true'},
-        headers={'Content-Type': 'application/json'},
-        payload=b'',
-    )
-    return ujson.loads(await nonsearchable_result.text())['count']
-
-
-async def es_feed_activities_total(context, es_uri, feed_id):
-    nonsearchable_result = await es_maybe_unvailable_metrics(
-        context=context,
-        uri=es_uri,
-        method='GET',
-        path=f'/{ALIAS_ACTIVITIES}__feed_id_{feed_id}__*,-*{ALIAS_ACTIVITIES}/_count',
-        query={'ignore_unavailable': 'true'},
-        headers={'Content-Type': 'application/json'},
-        payload=b'',
-    )
-    nonsearchable = ujson.loads(await nonsearchable_result.text())['count']
-
-    total_result = await es_maybe_unvailable_metrics(
-        context=context,
-        uri=es_uri,
-        method='GET',
-        path=f'/{ALIAS_ACTIVITIES}__feed_id_{feed_id}__*/_count',
-        query={'ignore_unavailable': 'true'},
-        headers={'Content-Type': 'application/json'},
-        payload=b'',
-    )
-    searchable = max(ujson.loads(await total_result.text())['count'] - nonsearchable, 0)
-
-    return searchable, nonsearchable
-=======
-ALIAS = 'activities'
->>>>>>> 819f5a16
 
 
 async def es_min_verification_age(context):
@@ -446,19 +74,5 @@
             return result
 
 
-async def es_search_request(context, uri, method, path, headers, payload):
-    with logged(
-        context.logger, 'Elasticsearch request (%s) (%s) (%s)',
-        [uri, method, path],
-    ):
-        async with context.session.request(
-            method, uri + path,
-            data=payload, headers=headers,
-        ) as result:
-            # Without this, after some number of requests, they end up hanging
-            await result.read()
-            return result
-
-
 class ESMetricsUnavailable(Exception):
     pass