--- conflicted
+++ resolved
@@ -436,11 +436,7 @@
                 )
                 for event in page_of_events:
 
-<<<<<<< HEAD
-                    event['question'] = None
-=======
                     event['questions'] = None
->>>>>>> 27d42764
                     # If events are deleted, a request for questions returns a 500
                     # But also, some other non-deleted events fail as well, ones
                     # that have many null values. We arbitrarily choose url as the
